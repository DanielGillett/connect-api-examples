body, html {
    background-color: #fffafa;
    font-size: '12px';
    font-weight: 500;
    font-family: 'Helvetica';
  }

  .sq-field-wrapper {
    display: flex;
    flex-flow: row nowrap;
    margin-bottom: 16px;
  }

  .sq-field {
    margin-bottom: 16px;
    width: 100%;
  }

  .sq-field:first-child {
    margin-left: 0;
  }

  .sq-field:last-child {
    margin-right: 0;
  }

  .sq-field--in-wrapper {
    flex-grow: 1;
    margin: 0 8px;
  }

  .sq-label {
    margin-bottom: 8px;
    text-transform: uppercase;
  }

  .sq-button:active {
    color: #fff;
  }
  .sq-payment-form {
    max-width: 100%;
    padding: 20px 20px 5px;
    width: 380px;
  }

  .sq-label {
    color: #000000;
    font-size: 14px;
    font-family: "Helvetica Neue", "Helvetica", sans-serif;
    font-weight: 500;
    letter-spacing: 0.5px;
  }

  .sq-button {
    color: #fff;
    padding: 16px;
    width: 100%;
    background: #000;
    border-radius: 8px;
    font-size: 16px;
    font-weight: 600;
    letter-spacing: 1px;
    margin-top: 10px;
  }

  .sq-button:active {
    background: #000;
  }
  .sq-wallet-divider {
    margin: 24px 0;
    position: relative;
    text-align: center;
    width: 100%;
  }

  .sq-wallet-divider:after, .sq-wallet-divider::after, .sq-wallet-divider:before, .sq-wallet-divider::before {
    background: #bbb;
    content: '';
    display: block;
    height: 1px;
    left: 0;
    position: absolute;
    right: 0;
    top: 9px;
  }

  .sq-wallet-divider:after, .sq-wallet-divider::after {
    right: 65%;
  }

  .sq-wallet-divider:before, .sq-wallet-divider::before {
    left: 65%;
  }

  .sq-wallet-divider__text {
    color: #bbb;
    padding: 10px;
    text-transform: uppercase;
  }

  /* Indicates how Google Pay button will appear */
  .button-google-pay {
    width: 100%;
    min-height: 50px;
    padding: 11px 24px;
    margin-bottom: 10px;
    background-color: #000;
    background-image: url(data:image/svg+xml,%3Csvg%20width%3D%22103%22%20height%3D%2217%22%20xmlns%3D%22http%3A%2F%2Fwww.w3.org%2F2000%2Fsvg%22%3E%3Cg%20fill%3D%22none%22%20fill-rule%3D%22evenodd%22%3E%3Cpath%20d%3D%22M.148%202.976h3.766c.532%200%201.024.117%201.477.35.453.233.814.555%201.085.966.27.41.406.863.406%201.358%200%20.495-.124.924-.371%201.288s-.572.64-.973.826v.084c.504.177.912.471%201.225.882.313.41.469.891.469%201.442a2.6%202.6%200%200%201-.427%201.47c-.285.43-.667.763-1.148%201.001A3.5%203.5%200%200%201%204.082%2013H.148V2.976zm3.696%204.2c.448%200%20.81-.14%201.085-.42.275-.28.413-.602.413-.966s-.133-.684-.399-.959c-.266-.275-.614-.413-1.043-.413H1.716v2.758h2.128zm.238%204.368c.476%200%20.856-.15%201.141-.448.285-.299.427-.644.427-1.036%200-.401-.147-.749-.441-1.043-.294-.294-.688-.441-1.183-.441h-2.31v2.968h2.366zm5.379.903c-.453-.518-.679-1.239-.679-2.163V5.86h1.54v4.214c0%20.579.138%201.013.413%201.302.275.29.637.434%201.085.434.364%200%20.686-.096.966-.287.28-.191.495-.446.644-.763a2.37%202.37%200%200%200%20.224-1.022V5.86h1.54V13h-1.456v-.924h-.084c-.196.336-.5.611-.91.826-.41.215-.845.322-1.302.322-.868%200-1.528-.259-1.981-.777zm9.859.161L16.352%205.86h1.722l2.016%204.858h.056l1.96-4.858H23.8l-4.41%2010.164h-1.624l1.554-3.416zm8.266-6.748h1.666l1.442%205.11h.056l1.61-5.11h1.582l1.596%205.11h.056l1.442-5.11h1.638L36.392%2013h-1.624L33.13%207.876h-.042L31.464%2013h-1.596l-2.282-7.14zm12.379-1.337a1%201%200%200%201-.301-.735%201%201%200%200%201%20.301-.735%201%201%200%200%201%20.735-.301%201%201%200%200%201%20.735.301%201%201%200%200%201%20.301.735%201%201%200%200%201-.301.735%201%201%200%200%201-.735.301%201%201%200%200%201-.735-.301zM39.93%205.86h1.54V13h-1.54V5.86zm5.568%207.098a1.967%201.967%200%200%201-.686-.406c-.401-.401-.602-.947-.602-1.638V7.218h-1.246V5.86h1.246V3.844h1.54V5.86h1.736v1.358H45.75v3.36c0%20.383.075.653.224.812.14.187.383.28.728.28.159%200%20.299-.021.42-.063.121-.042.252-.11.392-.203v1.498c-.308.14-.681.21-1.12.21-.317%200-.616-.051-.896-.154zm3.678-9.982h1.54v2.73l-.07%201.092h.07c.205-.336.511-.614.917-.833.406-.22.842-.329%201.309-.329.868%200%201.53.254%201.988.763.457.509.686%201.202.686%202.079V13h-1.54V8.688c0-.541-.142-.947-.427-1.218-.285-.27-.656-.406-1.113-.406-.345%200-.656.098-.931.294a2.042%202.042%200%200%200-.651.777%202.297%202.297%200%200%200-.238%201.029V13h-1.54V2.976zm32.35-.341v4.083h2.518c.6%200%201.096-.202%201.488-.605.403-.402.605-.882.605-1.437%200-.544-.202-1.018-.605-1.422-.392-.413-.888-.62-1.488-.62h-2.518zm0%205.52v4.736h-1.504V1.198h3.99c1.013%200%201.873.337%202.582%201.012.72.675%201.08%201.497%201.08%202.466%200%20.991-.36%201.819-1.08%202.482-.697.665-1.559.996-2.583.996h-2.485v.001zm7.668%202.287c0%20.392.166.718.499.98.332.26.722.391%201.168.391.633%200%201.196-.234%201.692-.701.497-.469.744-1.019.744-1.65-.469-.37-1.123-.555-1.962-.555-.61%200-1.12.148-1.528.442-.409.294-.613.657-.613%201.093m1.946-5.815c1.112%200%201.989.297%202.633.89.642.594.964%201.408.964%202.442v4.932h-1.439v-1.11h-.065c-.622.914-1.45%201.372-2.486%201.372-.882%200-1.621-.262-2.215-.784-.594-.523-.891-1.176-.891-1.96%200-.828.313-1.486.94-1.976s1.463-.735%202.51-.735c.892%200%201.629.163%202.206.49v-.344c0-.522-.207-.966-.621-1.33a2.132%202.132%200%200%200-1.455-.547c-.84%200-1.504.353-1.995%201.062l-1.324-.834c.73-1.045%201.81-1.568%203.238-1.568m11.853.262l-5.02%2011.53H96.42l1.864-4.034-3.302-7.496h1.635l2.387%205.749h.032l2.322-5.75z%22%20fill%3D%22%23FFF%22%2F%3E%3Cpath%20d%3D%22M75.448%207.134c0-.473-.04-.93-.116-1.366h-6.344v2.588h3.634a3.11%203.11%200%200%201-1.344%202.042v1.68h2.169c1.27-1.17%202.001-2.9%202.001-4.944%22%20fill%3D%22%234285F4%22%2F%3E%3Cpath%20d%3D%22M68.988%2013.7c1.816%200%203.344-.595%204.459-1.621l-2.169-1.681c-.603.406-1.38.643-2.29.643-1.754%200-3.244-1.182-3.776-2.774h-2.234v1.731a6.728%206.728%200%200%200%206.01%203.703%22%20fill%3D%22%2334A853%22%2F%3E%3Cpath%20d%3D%22M65.212%208.267a4.034%204.034%200%200%201%200-2.572V3.964h-2.234a6.678%206.678%200%200%200-.717%203.017c0%201.085.26%202.11.717%203.017l2.234-1.731z%22%20fill%3D%22%23FABB05%22%2F%3E%3Cpath%20d%3D%22M68.988%202.921c.992%200%201.88.34%202.58%201.008v.001l1.92-1.918c-1.165-1.084-2.685-1.75-4.5-1.75a6.728%206.728%200%200%200-6.01%203.702l2.234%201.731c.532-1.592%202.022-2.774%203.776-2.774%22%20fill%3D%22%23E94235%22%2F%3E%3C%2Fg%3E%3C%2Fsvg%3E);
    background-origin: content-box;
    background-position: center;
    background-repeat: no-repeat;
    background-size: contain;
    border: 0;
    border-radius: 8x;
    box-shadow: 0 1px 1px 0 rgba(48, 133, 145, 0.3), 0 1px 3px 1px rgba(67, 60, 66, 0.623);
    outline: 0;
    cursor: pointer;
    display: none;
  }


  .sq-apple-pay {
    -webkit-appearance: -apple-pay-button;
    border: none;
    height: 48px;
    margin-bottom: 10px;
    width: 100%;
    display: none;
  }
  /* Indicates how Masterpass button will appear */
  .button-masterpass {
    min-width: 200px;
    min-height: 40px;
    max-height: 40px;
    padding: 0;
    margin: 10px;
    background-color: black;
    background-size: 100% 100%;
    background-repeat: no-repeat;
    background-position: 50% 50%;
    border-radius: 5px;
    border-color: rgb(255, 255, 255);
    cursor:pointer;
    display: none;
  }


  .sq-button:hover {
    cursor: pointer;
    background-color: #2e3348;
  }

  .error {
    float: left;
    width: calc((100% - 56px));
    margin: 16px 16px 16px 0;
    border: 1px solid #bbb;
    color: #FF3E39;
    border-radius: 8px;
    padding: 24px;
<<<<<<< HEAD
}
=======
    font-size: 12px;
  }
>>>>>>> fb981733
<|MERGE_RESOLUTION|>--- conflicted
+++ resolved
@@ -158,9 +158,5 @@
     color: #FF3E39;
     border-radius: 8px;
     padding: 24px;
-<<<<<<< HEAD
-}
-=======
     font-size: 12px;
-  }
->>>>>>> fb981733
+  }